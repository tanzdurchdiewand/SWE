import type { GenericJsonSchema } from './GenericJsonSchema';

export const jsonSchema: GenericJsonSchema = {
    $schema: 'https://json-schema.org/draft/2019-09/schema',
    $id: 'https://acme.com/gemaelde.json#',
    title: 'Gemaelde',
    description: 'Eigenschaften eines Gemaeldes: Typen und Einschraenkungen',
    type: 'object',
    properties: {
        /* eslint-disable @typescript-eslint/naming-convention */
        _id: {
            type: 'string',
            pattern:
                '^[0-9A-Fa-f]{8}-[0-9A-Fa-f]{4}-[0-9A-Fa-f]{4}-[0-9A-Fa-f]{4}-[0-9A-Fa-f]{12}$',
        },
        __v: {
            type: 'number',
            minimum: 0,
        },
        /* eslint-enable @typescript-eslint/naming-convention */
        titel: {
            type: 'string',
            pattern: '^\\w.*',
        },
        art: {
            type: 'string',
            enum: ['OELGEMAELDE', 'SIEBDRUCK', 'WASSERFARBENGEMAELDE'],
        },
        haendler: {
            type: 'string',
            enum: ['HAENDLER1', 'HAENDLER2'],
        },
        beschreibung: {
            type: 'string'
        },
        wert: {
            type: 'number',
            minimum: 0,
        },
        bewertung: {
            type: 'string',
            enum: ['AAA', 'AA', 'A', 'BBB', 'BB', 'B', 'C'],
        },
        ausgestellt: { type: 'boolean' },
        // https://github.com/ajv-validator/ajv-formats
        datum: { 
            type: 'string', 
            format: 'date' 
        },
        zertifizierung: {
            type: 'string',
<<<<<<< HEAD
            //TODO Da stimmt was mit dem pattern nicht
            pattern: '[1-9][\d]{2}[-][\d]{10}',
=======
            // https://www.oreilly.com/library/view/regular-expressions-cookbook/9781449327453/ch04s13.html
            // TODO https://github.com/ajv-validator/ajv-formats/issues/14
            pattern:
                '^(?:ISGN(?:-1[03])?:? )?(?=[0-9X]{10}$|' +
                '(?=(?:[0-9]+[- ]){3})[- 0-9X]{13}$|97[89][0-9]{10}$|' +
                '(?=(?:[0-9]+[- ]){4})[- 0-9]{17}$)(?:97[89][- ]?)?[0-9]{1,5}[- ]?' +
                '[0-9]+[- ]?[0-9]+[- ]?[0-9X]*',
>>>>>>> 58893426
        },
        // https://github.com/ajv-validator/ajv-formats
        kategorien: {
            type: 'array',
            items: { type: 'string' },
        },
        kuenstler: {
            type: 'array',
            items: { type: 'object' },
        },
    },
    // isgn ist NUR beim Neuanlegen ein Pflichtfeld
    // Mongoose bietet dazu die Funktion MyModel.findByIdAndUpdate()
    required: ['titel', 'art', 'haendler'],
    errorMessage: {
        properties: {
            titel:
                'Ein Gemaeldetitel muss mit einem Buchstaben oder einer Ziffer beginnen',
            beschreibung: 'Die Beschreibung muss vorhanden sein und darf maximal 99 Zeichen lang sein',
            bewertung:'Eine Bewertung muss zweischen AAA und C liegen',
            art: 'Die Art eines Gemaelde muss ein OELGEMAELDE, SIEBDRUCK oder WASSERFARBENGEMAELDE sein.',
            haendler:
                'Der Haendler eines Gemaeldes muss ein HAENDLER1 oder HAENDLER2 sein.',
            wert: 'Der Wert darf nicht negativ sein.',
            ausgestellt: '"ausgestellt" muss auf true oder false gesetzt sein.',
            datum: 'Das Datum muss im Format yyyy-MM-dd sein.',
            zertifizierung: 'Die Zertifizierungsnummer ist nicht korrekt.',
        },
    },
    additionalProperties: false,
};<|MERGE_RESOLUTION|>--- conflicted
+++ resolved
@@ -49,10 +49,6 @@
         },
         zertifizierung: {
             type: 'string',
-<<<<<<< HEAD
-            //TODO Da stimmt was mit dem pattern nicht
-            pattern: '[1-9][\d]{2}[-][\d]{10}',
-=======
             // https://www.oreilly.com/library/view/regular-expressions-cookbook/9781449327453/ch04s13.html
             // TODO https://github.com/ajv-validator/ajv-formats/issues/14
             pattern:
@@ -60,7 +56,6 @@
                 '(?=(?:[0-9]+[- ]){3})[- 0-9X]{13}$|97[89][0-9]{10}$|' +
                 '(?=(?:[0-9]+[- ]){4})[- 0-9]{17}$)(?:97[89][- ]?)?[0-9]{1,5}[- ]?' +
                 '[0-9]+[- ]?[0-9]+[- ]?[0-9X]*',
->>>>>>> 58893426
         },
         // https://github.com/ajv-validator/ajv-formats
         kategorien: {
