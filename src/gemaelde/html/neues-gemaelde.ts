/*
 * Copyright (C) 2018 - present Juergen Zimmermann, Hochschule Karlsruhe
 *
 * This program is free software: you can redistribute it and/or modify
 * it under the terms of the GNU General Public License as published by
 * the Free Software Foundation, either version 3 of the License, or
 * (at your option) any later version.
 *
 * This program is distributed in the hope that it will be useful,
 * but WITHOUT ANY WARRANTY; without even the implied warranty of
 * MERCHANTABILITY or FITNESS FOR A PARTICULAR PURPOSE.  See the
 * GNU General Public License for more details.
 *
 * You should have received a copy of the GNU General Public License
 * along with this program.  If not, see <https://www.gnu.org/licenses/>.
 */

/**
 * Das Modul besteht aus der Funktion für EJS, um ein neues Gemaelde anzulegen.
 * @packageDocumentation
 */

import type { Request, Response } from 'express';

/**
 * Funktion für EJS, um ein neues Gemaelde anzulegen
 * @param _ nicht-benutztes Request-Objekt von Express
 * @param res Response-Objekt von Express
 */
export const neuesGemaelde = (_: Request, res: Response) => {
<<<<<<< HEAD
    res.render('neues-gemaelde', { title: 'Neues Gemaelde' });
=======
    res.render('neues-Gemaelde', { title: 'Neues Gemaelde' });
>>>>>>> 52390799
};<|MERGE_RESOLUTION|>--- conflicted
+++ resolved
@@ -28,9 +28,5 @@
  * @param res Response-Objekt von Express
  */
 export const neuesGemaelde = (_: Request, res: Response) => {
-<<<<<<< HEAD
-    res.render('neues-gemaelde', { title: 'Neues Gemaelde' });
-=======
     res.render('neues-Gemaelde', { title: 'Neues Gemaelde' });
->>>>>>> 52390799
 };