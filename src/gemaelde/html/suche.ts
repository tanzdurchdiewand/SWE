/*
 * Copyright (C) 2018 - present Juergen Zimmermann, Hochschule Karlsruhe
 *
 * This program is free software: you can redistribute it and/or modify
 * it under the terms of the GNU General Public License as published by
 * the Free Software Foundation, either version 3 of the License, or
 * (at your option) any later version.
 *
 * This program is distributed in the hope that it will be useful,
 * but WITHOUT ANY WARRANTY; without even the implied warranty of
 * MERCHANTABILITY or FITNESS FOR A PARTICULAR PURPOSE.  See the
 * GNU General Public License for more details.
 *
 * You should have received a copy of the GNU General Public License
 * along with this program.  If not, see <https://www.gnu.org/licenses/>.
 */

/**
 * Das Modul besteht aus der Suchfunktion für EJS.
 * @packageDocumentation
 */

import type { Request, Response } from 'express';
import { GemaeldeService } from '../service/gemaelde.service';
<<<<<<< HEAD
import { logger } from './../../shared/logger';
=======
import { logger } from '../../shared/logger';
>>>>>>> eb402b05

const gemaeldeService = new GemaeldeService();

/**
 * Asynchrone Suchfunktion für EJS, um alle Bücher zu suchen.
 *
 * @param req Request-Objekt von Express mit der URL für EJS
 * @param res Response-Objekt von Express
 */
export const suche = async (req: Request, res: Response) => {
    logger.error('suche(): %s', req.url);
    const gemaelden = await gemaeldeService.find();
    res.render('suche', { title: 'Suche', gemaelden });
};<|MERGE_RESOLUTION|>--- conflicted
+++ resolved
@@ -22,11 +22,7 @@
 
 import type { Request, Response } from 'express';
 import { GemaeldeService } from '../service/gemaelde.service';
-<<<<<<< HEAD
-import { logger } from './../../shared/logger';
-=======
 import { logger } from '../../shared/logger';
->>>>>>> eb402b05
 
 const gemaeldeService = new GemaeldeService();
 
